import fetch, { Response } from 'node-fetch';
import { 
    DEX_CONFIG,
    TRANSACTION_CONFIG,
    SAFETY_CONFIG 
} from './config';
import { walletManager } from './wallet';
import { logger } from './utils/logger';
import { Connection, PublicKey, Transaction, SystemProgram, VersionedTransaction } from '@solana/web3.js';
<<<<<<< HEAD
import { TOKEN_PROGRAM_ID, ASSOCIATED_TOKEN_PROGRAM_ID } from '@solana/spl-token';
=======
import { TOKEN_PROGRAM_ID, ASSOCIATED_TOKEN_PROGRAM_ID, getAssociatedTokenAddress, getAccount, getMint } from '@solana/spl-token';

// Add AbortController type
declare global {
    interface AbortController {
        signal: AbortSignal;
        abort(): void;
    }
    interface AbortSignal {
        aborted: boolean;
    }
}
>>>>>>> b86f18d3

interface TokenInfo {
    address: string;
    symbol: string;
    decimals: number;
}

class DexManager {
    private lastApiCall: number = 0;
    private readonly minApiCallInterval = 100; // 100ms between API calls
    private readonly maxRetries = 3;
    private readonly initialRetryDelay = 1000; // 1 second
    private readonly timeout = 30000; // 30 seconds
    private readonly jupiterEndpoints = [
        'https://quote-api.jup.ag/v6',
        'https://quote-api.jup.ag/v6',
        'https://quote-api.jup.ag/v6'
    ];
    private currentEndpointIndex = 0;
    private consecutiveFailures = 0;
    private readonly maxConsecutiveFailures = 5;
    private readonly circuitBreakerResetTime = 60000; // 1 minute
    private lastFailureTime = 0;

    private async sleep(ms: number): Promise<void> {
        return new Promise(resolve => setTimeout(resolve, ms));
    }

    private getNextEndpoint(): string {
        this.currentEndpointIndex = (this.currentEndpointIndex + 1) % this.jupiterEndpoints.length;
        return this.jupiterEndpoints[this.currentEndpointIndex];
    }

    private async validateToken(tokenAddress: string): Promise<boolean> {
        try {
            const connection = walletManager.getConnection();
            const mintInfo = await getMint(connection, new PublicKey(tokenAddress));
            return mintInfo !== null;
        } catch (error) {
            logger.logError('dex', 'Invalid token address', error instanceof Error ? error.message : String(error));
            return false;
        }
    }

    private async rateLimitedFetch(url: string, options?: any, retryCount = 0): Promise<Response> {
        const now = Date.now();
        const timeSinceLastCall = now - this.lastApiCall;
        
        if (timeSinceLastCall < this.minApiCallInterval) {
            await this.sleep(this.minApiCallInterval - timeSinceLastCall);
        }

        // Check circuit breaker
        if (this.consecutiveFailures >= this.maxConsecutiveFailures) {
            const timeSinceLastFailure = now - this.lastFailureTime;
            if (timeSinceLastFailure < this.circuitBreakerResetTime) {
                throw new Error('Circuit breaker open - too many consecutive failures');
            }
            this.consecutiveFailures = 0;
        }
        
        this.lastApiCall = Date.now();
<<<<<<< HEAD
        const response = await fetch(url, options);
        
        if (!response.ok) {
            let errorBody: any = '<unreadable>';
            const contentType = response.headers.get('content-type') || '';
            
            try {
                if (contentType.includes('application/json')) {
                    errorBody = await response.json();
                } else {
                    errorBody = await response.text();
                }
            } catch (err) {
                errorBody = '[Failed to parse error body]';
            }
            
            const fullError = {
                url,
                options,
                status: response.status,
                statusText: response.statusText,
                headers: Object.fromEntries(response.headers.entries()),
                body: errorBody
            };
            
            logger.logError('dex', `API call failed: ${response.statusText}`, JSON.stringify(fullError, null, 2));
            console.error('🔴 Full API Error:');
            console.dir(fullError, { depth: null });
            
            const error = new Error(`API call failed: ${response.statusText}`);
            (error as any).details = fullError;
=======

        try {
            const baseUrl = this.getNextEndpoint();
            const fullUrl = url.startsWith('http') ? url : `${baseUrl}${url}`;

            // Validate token address if it's a quote request
            if (fullUrl.includes('/quote')) {
                const urlParams = new URL(fullUrl).searchParams;
                const inputMint = urlParams.get('inputMint');
                const outputMint = urlParams.get('outputMint');
                
                if (inputMint && !inputMint.includes('So11111111111111111111111111111111111111112')) {
                    const isValid = await this.validateToken(inputMint);
                    if (!isValid) {
                        throw new Error('Invalid input token address');
                    }
                }
                if (outputMint && !outputMint.includes('So11111111111111111111111111111111111111112')) {
                    const isValid = await this.validateToken(outputMint);
                    if (!isValid) {
                        throw new Error('Invalid output token address');
                    }
                }
            }

            const response = await fetch(fullUrl, {
                ...options,
                timeout: this.timeout,
                headers: {
                    'Content-Type': 'application/json',
                    'Accept': 'application/json',
                    'User-Agent': 'SniperBot/1.0',
                    'Connection': 'keep-alive',
                    'Cache-Control': 'no-cache',
                    'Pragma': 'no-cache',
                    ...options?.headers
                }
            });

            if (!response.ok) {
                const errorText = await response.text();
                logger.logError('dex', `API call failed: ${response.statusText}`, 
                    `URL: ${fullUrl}\nStatus: ${response.status}\nResponse: ${errorText}`
                );
                throw new Error(`API call failed: ${response.statusText} - ${errorText}`);
            }
            
            this.consecutiveFailures = 0;
            return response;
        } catch (error: any) {
            this.consecutiveFailures++;
            this.lastFailureTime = Date.now();

            const isNetworkError = error.code === 'ECONNRESET' || 
                                 error.code === 'ETIMEDOUT' ||
                                 error.message.includes('network') ||
                                 error.message.includes('timeout');

            if (isNetworkError && retryCount < this.maxRetries) {
                const delay = this.initialRetryDelay * Math.pow(2, retryCount);
                logger.logWarning('dex', `Retrying API call (${retryCount + 1}/${this.maxRetries})`, 
                    `URL: ${url}\nDelay: ${delay}ms\nError: ${error.message}`
                );
                await this.sleep(delay);
                return this.rateLimitedFetch(url, options, retryCount + 1);
            }

            logger.logError('dex', 'API call failed after retries', 
                `URL: ${url}\nError: ${error.message}`
            );
>>>>>>> b86f18d3
            throw error;
        }
    }

    async getTokenPrice(tokenAddress: string): Promise<number> {
        try {
            const response = await this.rateLimitedFetch(
                `https://lite-api.jup.ag/price/v2?ids=${tokenAddress}`,
                {
                    method: 'GET',
                    headers: { 'Content-Type': 'application/json' }
                }
            );
            const data = await response.json();
            const price = data.data?.[tokenAddress]?.price || 0;
            
            logger.logInfo('dex', 'Token price fetched', 
                `Token: ${tokenAddress}, Price: ${price} SOL`
            );
            
            return price;
        } catch (error: any) {
            console.error('🔴 Debug - Token Price Error:');
            console.dir(error, { depth: null });
            logger.logError('dex', 'Failed to get token price', error.message);
            throw error;
        }
    }

    private async getTokenLiquidity(tokenAddress: string): Promise<number> {
        try {
            const response = await this.rateLimitedFetch(
                `${DEX_CONFIG.jupiterApiUrl}/liquidity?token=${tokenAddress}`
            );
            const data = await response.json();
            const liquidity = data.liquidity || 0;
            
            logger.logInfo('dex', 'Token liquidity fetched', 
                `Token: ${tokenAddress}, Liquidity: ${liquidity} SOL`
            );
            
            return liquidity;
        } catch (error: any) {
            logger.logError('dex', 'Error fetching token liquidity', error.message);
            return 0;
        }
    }

    async checkLiquidity(tokenAddress: string): Promise<boolean> {
        try {
            const liquidity = await this.getTokenLiquidity(tokenAddress);
            // Log liquidity for debugging but don't restrict based on it
            logger.logInfo('dex', 'Token liquidity', 
                `Token: ${tokenAddress}, Liquidity: ${liquidity} SOL`
            );
            return true; // Always return true regardless of liquidity
        } catch (error: any) {
            logger.logError('dex', 'Error checking liquidity', error.message);
            return true; // Return true even on error to not block trades
        }
    }
    
    async executeSwap(tokenAddress: string, amount: number, originalPrice?: number): Promise<string> {
        let quoteBody: any;
        let swapBody: any;
        
        try {
            logger.logInfo('dex', 'Executing swap', 
                `Token: ${tokenAddress}, Amount: ${amount} SOL`
            );

            // Check wallet balance first
            const balance = await walletManager.getBalance();
            const requiredBalance = amount + TRANSACTION_CONFIG.minSolBalance;
            
            if (balance < requiredBalance) {
                const error = `Insufficient balance. Have: ${balance} SOL, Need: ${requiredBalance} SOL`;
                logger.logError('dex', 'Insufficient balance for swap', error);
                throw new Error(error);
            }

            // Check price movement if original price is provided
            if (originalPrice) {
                const currentPrice = await this.getTokenPrice(tokenAddress);
                const priceChange = ((currentPrice - originalPrice) / originalPrice) * 100;
                
                logger.logInfo('dex', 'Price movement check', 
                    `Original: ${originalPrice}, Current: ${currentPrice}, Change: ${priceChange.toFixed(2)}%`
                );

                if (priceChange >= 100) {
                    const error = `Price has moved too much (${priceChange.toFixed(2)}%). Skipping trade.`;
                    logger.logWarning('dex', 'Trade skipped due to price movement', error);
                    throw new Error(error);
                }
            }

            const connection = new Connection(process.env.SOLANA_RPC_URL || 'https://api.mainnet-beta.solana.com');
            const wallet = walletManager.getCurrentWallet();

<<<<<<< HEAD
            // Get quote from Jupiter with optimized settings for speed
            const quoteUrl = `${DEX_CONFIG.jupiterApiUrl}/swap/v1/quote?inputMint=So11111111111111111111111111111111111111112&outputMint=${tokenAddress}&amount=${Math.floor(amount * 1e9)}&onlyDirectRoutes=true&asLegacyTransaction=true`;
            
            console.log('Debug - Quote Request:', {
                url: quoteUrl,
                amount,
                tokenAddress,
                originalPrice
            });

            const quoteResponse = await this.rateLimitedFetch(
                quoteUrl,
                {
                    method: 'GET',
                    headers: { 
                        'Accept': 'application/json'
                    },
                    redirect: 'follow' // Add redirect following
=======
            // Get quote from Jupiter
            const quoteParams = new URLSearchParams({
                inputMint: 'So11111111111111111111111111111111111111112', // SOL
                outputMint: tokenAddress,
                amount: Math.floor(amount * 1e9).toString(), // Convert SOL to lamports
                slippageBps: Math.floor(TRANSACTION_CONFIG.maxSlippage * 100).toString(),
                onlyDirectRoutes: 'false',
                asLegacyTransaction: 'false' // Use versioned transactions
            });

            const quoteResponse = await this.rateLimitedFetch(
                `https://quote-api.jup.ag/v6/quote?${quoteParams.toString()}`,
                {
                    method: 'GET',
                    headers: { 'Content-Type': 'application/json' }
>>>>>>> b86f18d3
                }
            );
            
            const quote = await quoteResponse.json();
            
            if (!quote.outAmount || !quote.inAmount) {
                console.error('Debug - Invalid Quote Response:', quote);
                throw new Error('Invalid quote received from Jupiter');
            }

            // Get swap transaction with optimized settings for speed
            const swapUrl = `${DEX_CONFIG.jupiterApiUrl}/swap/v1/swap`;
            swapBody = {
                userPublicKey: walletManager.getPublicKey().toString(),
                quoteResponse: quote,
                // Add high priority fee to get transaction processed faster
                prioritizationFeeLamports: {
                    priorityLevelWithMaxLamports: {
                        maxLamports: TRANSACTION_CONFIG.priorityFee,
                        priorityLevel: "veryHigh"
                    }
                },
                // Optimize compute unit settings
                dynamicComputeUnitLimit: true,
                // Use legacy transaction for faster processing
                asLegacyTransaction: true,
                // Skip token account creation if possible
                skipUserAccountsCheck: true
            };

            console.log('Debug - Swap Request:', {
                url: swapUrl,
                body: swapBody
            });

            const swapResponse = await this.rateLimitedFetch(
<<<<<<< HEAD
                swapUrl,
=======
                'https://quote-api.jup.ag/v6/swap',
>>>>>>> b86f18d3
                {
                    method: 'POST',
                    headers: { 
                        'Content-Type': 'application/json',
                        'Accept': 'application/json'
                    },
                    body: JSON.stringify(swapBody)
                }
            );
            
            const swapTransaction = await swapResponse.json();
            
            if (!swapTransaction.swapTransaction) {
                console.error('Debug - Invalid Swap Response:', swapTransaction);
                throw new Error('Invalid swap transaction received from Jupiter');
            }

            logger.logInfo('dex', 'Swap transaction prepared', 'Executing transaction');
            
<<<<<<< HEAD
            // Deserialize and execute the transaction
            const transaction = VersionedTransaction.deserialize(
                Buffer.from(swapTransaction.swapTransaction, 'base64')
            );
=======
            // Decode and execute the swap using VersionedTransaction
            const transactionBuffer = Buffer.from(swapTransaction.swapTransaction, 'base64');
            const transaction = VersionedTransaction.deserialize(transactionBuffer);
            
            // Execute the swap
            const signature = await walletManager.signAndSendTransaction(transaction);
>>>>>>> b86f18d3
            
            // Execute the swap with retry logic
            let retries = 0;
            while (retries < TRANSACTION_CONFIG.maxRetries) {
                try {
                    // Send transaction with high priority
                    const signature = await walletManager.signAndSendTransaction(transaction, {
                        skipPreflight: true, // Skip preflight for faster execution
                        maxRetries: 3, // Increase retries for transaction
                        preflightCommitment: 'processed' // Use processed commitment for faster confirmation
                    });
                    logger.logTransaction(signature, tokenAddress, amount.toString(), 'success');
                    return signature;
                } catch (error: any) {
                    if (error.message.includes('0x1771') && retries < TRANSACTION_CONFIG.maxRetries - 1) {
                        retries++;
                        await new Promise(resolve => setTimeout(resolve, 50)); // Reduced delay for faster retry
                        continue;
                    }
                    throw error;
                }
            }
            
            throw new Error('Max retries exceeded for swap execution');
        } catch (error: any) {
            console.error('Debug - Swap Error:', {
                error: error.message,
                tokenAddress,
                amount,
                status: error.status,
                response: error.response,
                logs: error.logs,
                requestBody: {
                    quote: quoteBody,
                    swap: swapBody
                }
            });
            const errorMessage = error.message || 'Unknown error';
            logger.logTransaction('pending', tokenAddress, amount.toString(), 'failed', errorMessage);
            throw error;
        }
    }

    public async calculatePriceImpact(
        tokenAddress: string,
        amount: number
    ): Promise<number> {
        try {
            // For devnet testing, simulate a price impact
            // This is a simplified model - in production, you'd use real DEX data
            const simulatedLiquidity = 1000; // Simulated liquidity in SOL
            const priceImpact = (amount / simulatedLiquidity) * 100;
            
            logger.logInfo('dex', 'Price impact calculated', 
                `Token: ${tokenAddress}, Amount: ${amount} SOL, Impact: ${priceImpact.toFixed(2)}%`
            );
            
            return priceImpact;
        } catch (error: any) {
            logger.logError('dex', 'Error calculating price impact', error.message);
            throw error;
        }
    }

    async sellToken(tokenAddress: string, tokenAmount: number): Promise<string> {
        try {
            // Check balance before selling
            const balance = await this.getTokenBalance(tokenAddress);
            if (balance < tokenAmount) {
                throw new Error(`Insufficient balance. Have: ${balance}, Trying to sell: ${tokenAmount}`);
            }

            logger.logInfo('dex', 'Executing sell', 
                `Token: ${tokenAddress}, Amount: ${tokenAmount} tokens`
            );

            const mintInfo = await getMint(walletManager.getConnection(), new PublicKey(tokenAddress));
            const amountRaw = Math.floor(tokenAmount * Math.pow(10, mintInfo.decimals)).toString();

            // Get quote from Jupiter (use GET, not POST)
            const quoteParams = new URLSearchParams({
                inputMint: tokenAddress,
                outputMint: 'So11111111111111111111111111111111111111112', // SOL
                amount: amountRaw,
                slippageBps: Math.floor(TRANSACTION_CONFIG.maxSlippage * 100).toString(),
                onlyDirectRoutes: 'false',
                asLegacyTransaction: 'false'
            });
            const quoteResponse = await this.rateLimitedFetch(
<<<<<<< HEAD
                `${DEX_CONFIG.jupiterApiUrl}/quote?inputMint=${tokenAddress}&outputMint=So11111111111111111111111111111111111111112&amount=${tokenAmount}&slippageBps=${TRANSACTION_CONFIG.maxSlippage * 100}`
=======
                `https://quote-api.jup.ag/v6/quote?${quoteParams.toString()}`,
                {
                    method: 'GET',
                    headers: { 'Content-Type': 'application/json' }
                }
>>>>>>> b86f18d3
            );
            
            const quote = await quoteResponse.json();
            logger.logInfo('dex', 'Sell quote received', JSON.stringify(quote, null, 2));
            
            // Validate quote
            if (!quote.outAmount || !quote.inAmount) {
                throw new Error('Invalid quote received from Jupiter');
            }

            // Get swap transaction
            const swapResponse = await this.rateLimitedFetch(
                'https://quote-api.jup.ag/v6/swap',
                {
                    method: 'POST',
                    headers: { 'Content-Type': 'application/json' },
                    body: JSON.stringify({
                        quoteResponse: quote,
                        userPublicKey: walletManager.getPublicKey().toString(),
                        wrapUnwrapSOL: true,
                        computeUnitPriceMicroLamports: TRANSACTION_CONFIG.computeUnitPrice,
                        computeUnitLimit: TRANSACTION_CONFIG.computeUnitLimit,
                        asLegacyTransaction: true
                    })
                }
            );
            
            const swapTransaction = await swapResponse.json();
            
            if (!swapTransaction.swapTransaction) {
                throw new Error('Invalid swap transaction received from Jupiter');
            }

            logger.logInfo('dex', 'Sell transaction prepared', 'Executing transaction');
            
<<<<<<< HEAD
            // Deserialize the transaction
            const transaction = Transaction.from(Buffer.from(swapTransaction.swapTransaction, 'base64'));
=======
            // Decode and execute the swap using VersionedTransaction
            const transactionBuffer = Buffer.from(swapTransaction.swapTransaction, 'base64');
            const transaction = VersionedTransaction.deserialize(transactionBuffer);
>>>>>>> b86f18d3
            
            // Execute the swap
            const signature = await walletManager.signAndSendTransaction(transaction);
            
            logger.logTransaction(signature, tokenAddress, tokenAmount.toString(), 'success');
            return signature;
        } catch (error: any) {
            logger.logTransaction('pending', tokenAddress, tokenAmount.toString(), 'failed', error.message);
            throw error;
        }
    }

    async getTokenBalance(tokenAddress: string): Promise<number> {
        try {
<<<<<<< HEAD
            const connection = new Connection(process.env.SOLANA_RPC_URL || 'https://api.mainnet-beta.solana.com');
            const wallet = walletManager.getCurrentWallet();
            const tokenPublicKey = new PublicKey(tokenAddress);
            const walletPublicKey = walletManager.getPublicKey();
            
            // Get the associated token account
            const associatedTokenAccount = await PublicKey.findProgramAddress(
                [
                    walletPublicKey.toBuffer(),
                    TOKEN_PROGRAM_ID.toBuffer(),
                    tokenPublicKey.toBuffer(),
                ],
                ASSOCIATED_TOKEN_PROGRAM_ID
            );

            // Get token balance
            const balance = await connection.getTokenAccountBalance(associatedTokenAccount[0]);
            
            logger.logInfo('dex', 'Token balance fetched', 
                `Token: ${tokenAddress}, Balance: ${balance.value.uiAmount}`
            );
            
            return balance.value.uiAmount || 0;
        } catch (error: any) {
            logger.logError('dex', 'Error fetching token balance', error.message);
=======
            const owner = walletManager.getPublicKey();
            const mint = new PublicKey(tokenAddress);
            const ata = await getAssociatedTokenAddress(mint, owner);
            const connection = walletManager.getConnection();
            const accountInfo = await getAccount(connection, ata);
            const mintInfo = await getMint(connection, mint);
            return Number(accountInfo.amount) / Math.pow(10, mintInfo.decimals);
        } catch (error) {
            logger.logError('dex', 'Error fetching token balance', error instanceof Error ? error.message : String(error));
>>>>>>> b86f18d3
            return 0;
        }
    }

    async calculateExpectedReturn(tokenAddress: string, tokenAmount: number): Promise<{
        expectedSol: number;
        priceImpact: number;
        minimumReceived: number;
    }> {
        try {
            const mintInfo = await getMint(walletManager.getConnection(), new PublicKey(tokenAddress));
            const amountRaw = Math.floor(tokenAmount * Math.pow(10, mintInfo.decimals)).toString();
            const quoteParams = new URLSearchParams({
                inputMint: tokenAddress,
                outputMint: 'So11111111111111111111111111111111111111112',
                amount: amountRaw,
                slippageBps: Math.floor(TRANSACTION_CONFIG.maxSlippage * 100).toString(),
                onlyDirectRoutes: 'false',
                asLegacyTransaction: 'false'
            });
            const quoteResponse = await this.rateLimitedFetch(
<<<<<<< HEAD
                `${DEX_CONFIG.jupiterApiUrl}/quote?inputMint=${tokenAddress}&outputMint=So11111111111111111111111111111111111111112&amount=${tokenAmount}&slippageBps=${TRANSACTION_CONFIG.maxSlippage * 100}`
=======
                `https://quote-api.jup.ag/v6/quote?${quoteParams.toString()}`,
                {
                    method: 'GET',
                    headers: { 'Content-Type': 'application/json' }
                }
>>>>>>> b86f18d3
            );
            
            const quote = await quoteResponse.json();
            const priceImpact = await this.calculatePriceImpact(tokenAddress, tokenAmount);
            const minimumReceived = quote.outAmount * (1 - TRANSACTION_CONFIG.maxSlippage);
            
            return {
                expectedSol: quote.outAmount / 1e9, // Convert lamports to SOL
                priceImpact,
                minimumReceived: minimumReceived / 1e9
            };
        } catch (error: any) {
            logger.logError('dex', 'Error calculating expected return', error.message);
            throw error;
        }
    }

    async sellPercentageOfHoldings(tokenAddress: string, percentage: number): Promise<string> {
        try {
            if (percentage <= 0 || percentage > 100) {
                throw new Error('Percentage must be between 0 and 100');
            }

            const balance = await this.getTokenBalance(tokenAddress);
            const amountToSell = balance * (percentage / 100);

            if (amountToSell <= 0) {
                throw new Error('No tokens available to sell');
            }

            const expectedReturn = await this.calculateExpectedReturn(tokenAddress, amountToSell);
            logger.logInfo('dex', 'Selling percentage of holdings', 
                `Token: ${tokenAddress}, Percentage: ${percentage}%, Amount: ${amountToSell}, Expected SOL: ${expectedReturn.expectedSol}`
            );

            return await this.sellToken(tokenAddress, amountToSell);
        } catch (error: any) {
            logger.logError('dex', 'Error selling percentage of holdings', error.message);
            throw error;
        }
    }
}

export const dexManager = new DexManager();<|MERGE_RESOLUTION|>--- conflicted
+++ resolved
@@ -7,9 +7,6 @@
 import { walletManager } from './wallet';
 import { logger } from './utils/logger';
 import { Connection, PublicKey, Transaction, SystemProgram, VersionedTransaction } from '@solana/web3.js';
-<<<<<<< HEAD
-import { TOKEN_PROGRAM_ID, ASSOCIATED_TOKEN_PROGRAM_ID } from '@solana/spl-token';
-=======
 import { TOKEN_PROGRAM_ID, ASSOCIATED_TOKEN_PROGRAM_ID, getAssociatedTokenAddress, getAccount, getMint } from '@solana/spl-token';
 
 // Add AbortController type
@@ -22,7 +19,6 @@
         aborted: boolean;
     }
 }
->>>>>>> b86f18d3
 
 interface TokenInfo {
     address: string;
@@ -85,39 +81,6 @@
         }
         
         this.lastApiCall = Date.now();
-<<<<<<< HEAD
-        const response = await fetch(url, options);
-        
-        if (!response.ok) {
-            let errorBody: any = '<unreadable>';
-            const contentType = response.headers.get('content-type') || '';
-            
-            try {
-                if (contentType.includes('application/json')) {
-                    errorBody = await response.json();
-                } else {
-                    errorBody = await response.text();
-                }
-            } catch (err) {
-                errorBody = '[Failed to parse error body]';
-            }
-            
-            const fullError = {
-                url,
-                options,
-                status: response.status,
-                statusText: response.statusText,
-                headers: Object.fromEntries(response.headers.entries()),
-                body: errorBody
-            };
-            
-            logger.logError('dex', `API call failed: ${response.statusText}`, JSON.stringify(fullError, null, 2));
-            console.error('🔴 Full API Error:');
-            console.dir(fullError, { depth: null });
-            
-            const error = new Error(`API call failed: ${response.statusText}`);
-            (error as any).details = fullError;
-=======
 
         try {
             const baseUrl = this.getNextEndpoint();
@@ -188,7 +151,6 @@
             logger.logError('dex', 'API call failed after retries', 
                 `URL: ${url}\nError: ${error.message}`
             );
->>>>>>> b86f18d3
             throw error;
         }
     }
@@ -289,26 +251,6 @@
             const connection = new Connection(process.env.SOLANA_RPC_URL || 'https://api.mainnet-beta.solana.com');
             const wallet = walletManager.getCurrentWallet();
 
-<<<<<<< HEAD
-            // Get quote from Jupiter with optimized settings for speed
-            const quoteUrl = `${DEX_CONFIG.jupiterApiUrl}/swap/v1/quote?inputMint=So11111111111111111111111111111111111111112&outputMint=${tokenAddress}&amount=${Math.floor(amount * 1e9)}&onlyDirectRoutes=true&asLegacyTransaction=true`;
-            
-            console.log('Debug - Quote Request:', {
-                url: quoteUrl,
-                amount,
-                tokenAddress,
-                originalPrice
-            });
-
-            const quoteResponse = await this.rateLimitedFetch(
-                quoteUrl,
-                {
-                    method: 'GET',
-                    headers: { 
-                        'Accept': 'application/json'
-                    },
-                    redirect: 'follow' // Add redirect following
-=======
             // Get quote from Jupiter
             const quoteParams = new URLSearchParams({
                 inputMint: 'So11111111111111111111111111111111111111112', // SOL
@@ -324,7 +266,6 @@
                 {
                     method: 'GET',
                     headers: { 'Content-Type': 'application/json' }
->>>>>>> b86f18d3
                 }
             );
             
@@ -361,11 +302,7 @@
             });
 
             const swapResponse = await this.rateLimitedFetch(
-<<<<<<< HEAD
-                swapUrl,
-=======
                 'https://quote-api.jup.ag/v6/swap',
->>>>>>> b86f18d3
                 {
                     method: 'POST',
                     headers: { 
@@ -385,19 +322,12 @@
 
             logger.logInfo('dex', 'Swap transaction prepared', 'Executing transaction');
             
-<<<<<<< HEAD
-            // Deserialize and execute the transaction
-            const transaction = VersionedTransaction.deserialize(
-                Buffer.from(swapTransaction.swapTransaction, 'base64')
-            );
-=======
             // Decode and execute the swap using VersionedTransaction
             const transactionBuffer = Buffer.from(swapTransaction.swapTransaction, 'base64');
             const transaction = VersionedTransaction.deserialize(transactionBuffer);
             
             // Execute the swap
             const signature = await walletManager.signAndSendTransaction(transaction);
->>>>>>> b86f18d3
             
             // Execute the swap with retry logic
             let retries = 0;
@@ -487,15 +417,11 @@
                 asLegacyTransaction: 'false'
             });
             const quoteResponse = await this.rateLimitedFetch(
-<<<<<<< HEAD
-                `${DEX_CONFIG.jupiterApiUrl}/quote?inputMint=${tokenAddress}&outputMint=So11111111111111111111111111111111111111112&amount=${tokenAmount}&slippageBps=${TRANSACTION_CONFIG.maxSlippage * 100}`
-=======
                 `https://quote-api.jup.ag/v6/quote?${quoteParams.toString()}`,
                 {
                     method: 'GET',
                     headers: { 'Content-Type': 'application/json' }
                 }
->>>>>>> b86f18d3
             );
             
             const quote = await quoteResponse.json();
@@ -531,18 +457,16 @@
 
             logger.logInfo('dex', 'Sell transaction prepared', 'Executing transaction');
             
-<<<<<<< HEAD
-            // Deserialize the transaction
-            const transaction = Transaction.from(Buffer.from(swapTransaction.swapTransaction, 'base64'));
-=======
             // Decode and execute the swap using VersionedTransaction
             const transactionBuffer = Buffer.from(swapTransaction.swapTransaction, 'base64');
             const transaction = VersionedTransaction.deserialize(transactionBuffer);
->>>>>>> b86f18d3
             
             // Execute the swap
             const signature = await walletManager.signAndSendTransaction(transaction);
             
+            // Execute the swap
+            const signature = await walletManager.signAndSendTransaction(transaction);
+            
             logger.logTransaction(signature, tokenAddress, tokenAmount.toString(), 'success');
             return signature;
         } catch (error: any) {
@@ -553,33 +477,6 @@
 
     async getTokenBalance(tokenAddress: string): Promise<number> {
         try {
-<<<<<<< HEAD
-            const connection = new Connection(process.env.SOLANA_RPC_URL || 'https://api.mainnet-beta.solana.com');
-            const wallet = walletManager.getCurrentWallet();
-            const tokenPublicKey = new PublicKey(tokenAddress);
-            const walletPublicKey = walletManager.getPublicKey();
-            
-            // Get the associated token account
-            const associatedTokenAccount = await PublicKey.findProgramAddress(
-                [
-                    walletPublicKey.toBuffer(),
-                    TOKEN_PROGRAM_ID.toBuffer(),
-                    tokenPublicKey.toBuffer(),
-                ],
-                ASSOCIATED_TOKEN_PROGRAM_ID
-            );
-
-            // Get token balance
-            const balance = await connection.getTokenAccountBalance(associatedTokenAccount[0]);
-            
-            logger.logInfo('dex', 'Token balance fetched', 
-                `Token: ${tokenAddress}, Balance: ${balance.value.uiAmount}`
-            );
-            
-            return balance.value.uiAmount || 0;
-        } catch (error: any) {
-            logger.logError('dex', 'Error fetching token balance', error.message);
-=======
             const owner = walletManager.getPublicKey();
             const mint = new PublicKey(tokenAddress);
             const ata = await getAssociatedTokenAddress(mint, owner);
@@ -589,7 +486,6 @@
             return Number(accountInfo.amount) / Math.pow(10, mintInfo.decimals);
         } catch (error) {
             logger.logError('dex', 'Error fetching token balance', error instanceof Error ? error.message : String(error));
->>>>>>> b86f18d3
             return 0;
         }
     }
@@ -611,15 +507,11 @@
                 asLegacyTransaction: 'false'
             });
             const quoteResponse = await this.rateLimitedFetch(
-<<<<<<< HEAD
-                `${DEX_CONFIG.jupiterApiUrl}/quote?inputMint=${tokenAddress}&outputMint=So11111111111111111111111111111111111111112&amount=${tokenAmount}&slippageBps=${TRANSACTION_CONFIG.maxSlippage * 100}`
-=======
                 `https://quote-api.jup.ag/v6/quote?${quoteParams.toString()}`,
                 {
                     method: 'GET',
                     headers: { 'Content-Type': 'application/json' }
                 }
->>>>>>> b86f18d3
             );
             
             const quote = await quoteResponse.json();
