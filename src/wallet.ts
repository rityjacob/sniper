import { 
    Connection,
    Keypair,
    PublicKey,
    Transaction,
    VersionedTransaction
} from '@solana/web3.js';
import { 
    WALLET_PRIVATE_KEY,
    TRANSACTION_CONFIG,
    NETWORK,
    RPC_URL
} from './config';
import bs58 from 'bs58';
import * as fs from 'fs';
import {
    getAssociatedTokenAddress,
    createAssociatedTokenAccountInstruction,
    TOKEN_PROGRAM_ID,
    ASSOCIATED_TOKEN_PROGRAM_ID
} from '@solana/spl-token';
import { logger } from './utils/logger';

export class WalletManager {
    private connection: Connection;
    private wallet: Keypair;

    constructor() {
        this.connection = new Connection(RPC_URL);
        this.wallet = this.initializeWallet();
    }

    private initializeWallet(): Keypair {
        try {
            if (!WALLET_PRIVATE_KEY) {
                // If no private key is set, try to load from target-wallet.json
                const targetWalletPath = 'target-wallet.json';
                if (fs.existsSync(targetWalletPath)) {
                    const targetWalletData = JSON.parse(fs.readFileSync(targetWalletPath, 'utf-8'));
                    return Keypair.fromSecretKey(new Uint8Array(targetWalletData));
                }
                throw new Error('No wallet private key found in .env or target-wallet.json');
            }
            const privateKey = bs58.decode(WALLET_PRIVATE_KEY);
            return Keypair.fromSecretKey(privateKey);
        } catch (error) {
            console.error("❌ Failed to initialize wallet:", error);
            throw error;
        }
    }

    async getBalance(): Promise<number> {
        try {
            const balance = await this.connection.getBalance(this.wallet.publicKey);
            return balance / 1e9; // Convert lamports to SOL
        } catch (error) {
            console.error("❌ Failed to get balance:", error);
            throw error;
        }
    }

    async checkMinimumBalance(): Promise<boolean> {
        const balance = await this.getBalance();
        return balance >= TRANSACTION_CONFIG.minSolBalance;
    }

<<<<<<< HEAD
    async signAndSendTransaction(
        transaction: Transaction | VersionedTransaction,
        options?: {
            skipPreflight?: boolean;
            maxRetries?: number;
            preflightCommitment?: 'processed' | 'confirmed' | 'finalized';
        }
    ): Promise<string> {
        try {
            const connection = new Connection(process.env.SOLANA_RPC_URL || 'https://api.mainnet-beta.solana.com');
            const wallet = this.getCurrentWallet();
            
            // Sign the transaction
            if (transaction instanceof VersionedTransaction) {
                transaction.sign([wallet]);
            } else {
                transaction.sign(wallet);
            }
            
            // Send the transaction
            const signature = await connection.sendRawTransaction(
=======
    async signAndSendTransaction(transaction: Transaction | VersionedTransaction): Promise<string> {
        try {
            // Get latest blockhash
            const { blockhash, lastValidBlockHeight } = await this.connection.getLatestBlockhash();

            if (transaction instanceof Transaction) {
                // Handle legacy transaction
                transaction.recentBlockhash = blockhash;
                transaction.sign(this.wallet);
            } else {
                // Handle versioned transaction
                transaction.sign([this.wallet]);
            }

            // Add priority fee
            const priorityFee = TRANSACTION_CONFIG.priorityFee;
            console.log(`💰 Adding priority fee: ${priorityFee} lamports`);

            // Send transaction with priority fee
            const signature = await this.connection.sendRawTransaction(
>>>>>>> b86f18d3
                transaction.serialize(),
                options
            );
            
            // Wait for confirmation with the specified commitment
            await connection.confirmTransaction({
                signature,
                blockhash: transaction instanceof Transaction ? transaction.recentBlockhash! : transaction.message.recentBlockhash,
                lastValidBlockHeight: (await connection.getLatestBlockhash()).lastValidBlockHeight
            }, options?.preflightCommitment || 'confirmed');
            
            return signature;
        } catch (error: any) {
            logger.logError('wallet', 'Transaction failed', error.message);
            throw error;
        }
    }

    async calculateOptimalTradeAmount(tokenAddress: string): Promise<number> {
        try {
            const balance = await this.getBalance();
            const maxAmount = TRANSACTION_CONFIG.maxSolPerTrade;
            
            // Calculate optimal amount based on balance and max trade size
            const optimalAmount = Math.min(
                balance - TRANSACTION_CONFIG.minSolBalance,
                maxAmount
            );
            
            return Math.max(0, optimalAmount);
        } catch (error) {
            console.error("❌ Failed to calculate optimal trade amount:", error);
            throw error;
        }
    }

    async estimateTransactionFee(): Promise<number> {
        try {
            const { blockhash } = await this.connection.getLatestBlockhash();
            const message = new Transaction().add(
                // Add a dummy instruction here
            );
            message.recentBlockhash = blockhash;
            
            const fee = await this.connection.getFeeForMessage(message.compileMessage());
            return Number(fee.value) / 1e9; // Convert to SOL
        } catch (error) {
            console.error("❌ Failed to estimate transaction fee:", error);
            throw error;
        }
    }

    public async getLatestBlockhash() {
        return await this.connection.getLatestBlockhash();
    }

    public getCurrentWallet(): Keypair {
        return this.wallet;
    }

    public setCurrentWallet(wallet: Keypair): void {
        this.wallet = wallet;
    }

    public getPublicKey(): PublicKey {
        return this.wallet.publicKey;
    }

    async getOrCreateTokenAccount(tokenMint: PublicKey): Promise<PublicKey> {
        try {
            // Get the associated token account address
            const tokenAccount = await getAssociatedTokenAddress(
                tokenMint,
                this.wallet.publicKey
            );

            // Check if the account exists
            const accountInfo = await this.connection.getAccountInfo(tokenAccount);
            
            if (!accountInfo) {
                // Create the account if it doesn't exist
                const createAccountTx = new Transaction().add(
                    createAssociatedTokenAccountInstruction(
                        this.wallet.publicKey,
                        tokenAccount,
                        this.wallet.publicKey,
                        tokenMint
                    )
                );

                await this.signAndSendTransaction(createAccountTx);
                console.log(`✅ Created token account: ${tokenAccount.toString()}`);
            }

            return tokenAccount;
        } catch (error) {
            console.error("❌ Failed to get or create token account:", error);
            throw error;
        }
    }

    public getConnection(): Connection {
        return this.connection;
    }
}

export const walletManager = new WalletManager();<|MERGE_RESOLUTION|>--- conflicted
+++ resolved
@@ -64,29 +64,6 @@
         return balance >= TRANSACTION_CONFIG.minSolBalance;
     }
 
-<<<<<<< HEAD
-    async signAndSendTransaction(
-        transaction: Transaction | VersionedTransaction,
-        options?: {
-            skipPreflight?: boolean;
-            maxRetries?: number;
-            preflightCommitment?: 'processed' | 'confirmed' | 'finalized';
-        }
-    ): Promise<string> {
-        try {
-            const connection = new Connection(process.env.SOLANA_RPC_URL || 'https://api.mainnet-beta.solana.com');
-            const wallet = this.getCurrentWallet();
-            
-            // Sign the transaction
-            if (transaction instanceof VersionedTransaction) {
-                transaction.sign([wallet]);
-            } else {
-                transaction.sign(wallet);
-            }
-            
-            // Send the transaction
-            const signature = await connection.sendRawTransaction(
-=======
     async signAndSendTransaction(transaction: Transaction | VersionedTransaction): Promise<string> {
         try {
             // Get latest blockhash
@@ -107,7 +84,27 @@
 
             // Send transaction with priority fee
             const signature = await this.connection.sendRawTransaction(
->>>>>>> b86f18d3
+                transaction.serialize(),
+                {
+                    skipPreflight: false,
+                    maxRetries: TRANSACTION_CONFIG.maxRetries,
+                    preflightCommitment: 'confirmed'
+                }
+            );
+
+            // Wait for confirmation
+            const confirmation = await this.connection.confirmTransaction({
+                signature,
+                blockhash,
+                lastValidBlockHeight
+            }, 'confirmed');
+
+            if (confirmation.value.err) {
+                throw new Error('Transaction confirmation failed');
+            }
+            
+            // Send the transaction
+            const signature = await connection.sendRawTransaction(
                 transaction.serialize(),
                 options
             );
